/*
 * This file is part of mpv.
 *
 * mpv is free software; you can redistribute it and/or
 * modify it under the terms of the GNU Lesser General Public
 * License as published by the Free Software Foundation; either
 * version 2.1 of the License, or (at your option) any later version.
 *
 * mpv is distributed in the hope that it will be useful,
 * but WITHOUT ANY WARRANTY; without even the implied warranty of
 * MERCHANTABILITY or FITNESS FOR A PARTICULAR PURPOSE.  See the
 * GNU Lesser General Public License for more details.
 *
 * You should have received a copy of the GNU Lesser General Public
 * License along with mpv.  If not, see <http://www.gnu.org/licenses/>.
 */

#include <stddef.h>
#include <stdbool.h>
#include <strings.h>
#include <inttypes.h>
#include <assert.h>

#include <libavutil/avutil.h>

#include "config.h"
#include "mpv_talloc.h"

#include "misc/thread_pool.h"
#include "misc/thread_tools.h"
#include "osdep/io.h"
#include "osdep/terminal.h"
#include "osdep/threads.h"
#include "osdep/timer.h"

#include "client.h"
#include "common/msg.h"
#include "common/global.h"
#include "options/path.h"
#include "options/m_config.h"
#include "options/parse_configfile.h"
#include "common/playlist.h"
#include "options/options.h"
#include "options/m_property.h"
#include "common/common.h"
#include "common/encode.h"
#include "common/recorder.h"
#include "input/input.h"

#include "audio/out/ao.h"
#include "filters/f_decoder_wrapper.h"
#include "filters/f_lavfi.h"
#include "filters/filter_internal.h"
#include "demux/demux.h"
#include "stream/stream.h"
#include "sub/dec_sub.h"
#include "external_files.h"
#include "video/out/vo.h"

#include "core.h"
#include "command.h"
#include "libmpv/client.h"

// Called from the demuxer thread if a new packet is available, or other changes.
static void wakeup_demux(void *pctx)
{
    struct MPContext *mpctx = pctx;
    mp_wakeup_core(mpctx);
}

// Called by foreign threads when playback should be stopped and such.
void mp_abort_playback_async(struct MPContext *mpctx)
{
    mp_cancel_trigger(mpctx->playback_abort);

    pthread_mutex_lock(&mpctx->abort_lock);

    for (int n = 0; n < mpctx->num_abort_list; n++) {
        struct mp_abort_entry *abort = mpctx->abort_list[n];
        if (abort->coupled_to_playback)
            mp_abort_trigger_locked(mpctx, abort);
    }

    pthread_mutex_unlock(&mpctx->abort_lock);
}

// Add it to the global list, and allocate required data structures.
void mp_abort_add(struct MPContext *mpctx, struct mp_abort_entry *abort)
{
    pthread_mutex_lock(&mpctx->abort_lock);
    assert(!abort->cancel);
    abort->cancel = mp_cancel_new(NULL);
    MP_TARRAY_APPEND(NULL, mpctx->abort_list, mpctx->num_abort_list, abort);
    mp_abort_recheck_locked(mpctx, abort);
    pthread_mutex_unlock(&mpctx->abort_lock);
}

// Remove Add it to the global list, and free/clear required data structures.
// Does not deallocate the abort value itself.
void mp_abort_remove(struct MPContext *mpctx, struct mp_abort_entry *abort)
{
    pthread_mutex_lock(&mpctx->abort_lock);
    for (int n = 0; n < mpctx->num_abort_list; n++) {
        if (mpctx->abort_list[n] == abort) {
            MP_TARRAY_REMOVE_AT(mpctx->abort_list, mpctx->num_abort_list, n);
            TA_FREEP(&abort->cancel);
            abort = NULL; // it's not free'd, just clear for the assert below
            break;
        }
    }
    assert(!abort); // should have been in the list
    pthread_mutex_unlock(&mpctx->abort_lock);
}

// Verify whether the abort needs to be signaled after changing certain fields
// in abort.
void mp_abort_recheck_locked(struct MPContext *mpctx,
                             struct mp_abort_entry *abort)
{
    if ((abort->coupled_to_playback && mp_cancel_test(mpctx->playback_abort)) ||
        mpctx->abort_all)
    {
        mp_abort_trigger_locked(mpctx, abort);
    }
}

void mp_abort_trigger_locked(struct MPContext *mpctx,
                             struct mp_abort_entry *abort)
{
    mp_cancel_trigger(abort->cancel);
}

static void kill_demuxers_reentrant(struct MPContext *mpctx,
                                    struct demuxer **demuxers, int num_demuxers)
{
    struct demux_free_async_state **items = NULL;
    int num_items = 0;

    for (int n = 0; n < num_demuxers; n++) {
        struct demuxer *d = demuxers[n];

        if (!demux_cancel_test(d)) {
            // Make sure it is set if it wasn't yet.
            demux_set_wakeup_cb(d, wakeup_demux, mpctx);

            struct demux_free_async_state *item = demux_free_async(d);
            if (item) {
                MP_TARRAY_APPEND(NULL, items, num_items, item);
                d = NULL;
            }
        }

        demux_cancel_and_free(d);
    }

    if (!num_items)
        return;

    MP_DBG(mpctx, "Terminating demuxers...\n");

    double end = mp_time_sec() + mpctx->opts->demux_termination_timeout;
    bool force = false;
    while (num_items) {
        double wait = end - mp_time_sec();

        for (int n = 0; n < num_items; n++) {
            struct demux_free_async_state *item = items[n];
            if (demux_free_async_finish(item)) {
                items[n] = items[num_items - 1];
                num_items -= 1;
                n--;
                goto repeat;
            } else if (wait < 0) {
                demux_free_async_force(item);
                if (!force)
                    MP_VERBOSE(mpctx, "Forcefully terminating demuxers...\n");
                force = true;
            }
        }

        if (wait >= 0)
            mp_set_timeout(mpctx, wait);
        mp_idle(mpctx);
    repeat:;
    }

    talloc_free(items);

    MP_DBG(mpctx, "Done terminating demuxers.\n");
}

static void uninit_demuxer(struct MPContext *mpctx)
{
    for (int r = 0; r < NUM_PTRACKS; r++) {
        for (int t = 0; t < STREAM_TYPE_COUNT; t++)
            mpctx->current_track[r][t] = NULL;
    }
    mpctx->seek_slave = NULL;

    talloc_free(mpctx->chapters);
    mpctx->chapters = NULL;
    mpctx->num_chapters = 0;

    struct demuxer **demuxers = NULL;
    int num_demuxers = 0;

    if (mpctx->demuxer)
        MP_TARRAY_APPEND(NULL, demuxers, num_demuxers, mpctx->demuxer);
    mpctx->demuxer = NULL;

    for (int i = 0; i < mpctx->num_tracks; i++) {
        struct track *track = mpctx->tracks[i];

        assert(!track->dec && !track->d_sub);
        assert(!track->vo_c && !track->ao_c);
        assert(!track->sink);
        assert(!track->remux_sink);

        // Demuxers can be added in any order (if they appear mid-stream), and
        // we can't know which tracks uses which, so here's some O(n^2) trash.
        for (int n = 0; n < num_demuxers; n++) {
            if (demuxers[n] == track->demuxer) {
                track->demuxer = NULL;
                break;
            }
        }
        if (track->demuxer)
            MP_TARRAY_APPEND(NULL, demuxers, num_demuxers, track->demuxer);

        talloc_free(track);
    }
    mpctx->num_tracks = 0;

    kill_demuxers_reentrant(mpctx, demuxers, num_demuxers);
    talloc_free(demuxers);
}

#define APPEND(s, ...) mp_snprintf_cat(s, sizeof(s), __VA_ARGS__)

static void print_stream(struct MPContext *mpctx, struct track *t)
{
    struct sh_stream *s = t->stream;
    const char *tname = "?";
    const char *selopt = "?";
    const char *langopt = "?";
    switch (t->type) {
    case STREAM_VIDEO:
        tname = "Video"; selopt = "vid"; langopt = NULL;
        break;
    case STREAM_AUDIO:
        tname = "Audio"; selopt = "aid"; langopt = "alang";
        break;
    case STREAM_SUB:
        tname = "Subs"; selopt = "sid"; langopt = "slang";
        break;
    }
    char b[2048] = {0};
    APPEND(b, " %3s %-5s", t->selected ? "(+)" : "", tname);
    APPEND(b, " --%s=%d", selopt, t->user_tid);
    if (t->lang && langopt)
        APPEND(b, " --%s=%s", langopt, t->lang);
    if (t->default_track)
        APPEND(b, " (*)");
    if (t->forced_track)
        APPEND(b, " (f)");
    if (t->attached_picture)
        APPEND(b, " [P]");
    if (t->title)
        APPEND(b, " '%s'", t->title);
    const char *codec = s ? s->codec->codec : NULL;
    APPEND(b, " (%s", codec ? codec : "<unknown>");
    if (t->type == STREAM_VIDEO) {
        if (s && s->codec->disp_w)
            APPEND(b, " %dx%d", s->codec->disp_w, s->codec->disp_h);
        if (s && s->codec->fps)
            APPEND(b, " %.3ffps", s->codec->fps);
    } else if (t->type == STREAM_AUDIO) {
        if (s && s->codec->channels.num)
            APPEND(b, " %dch", s->codec->channels.num);
        if (s && s->codec->samplerate)
            APPEND(b, " %dHz", s->codec->samplerate);
    }
    APPEND(b, ")");
    if (t->is_external)
        APPEND(b, " (external)");
    MP_INFO(mpctx, "%s\n", b);
}

void print_track_list(struct MPContext *mpctx, const char *msg)
{
    if (msg)
        MP_INFO(mpctx, "%s\n", msg);
    for (int t = 0; t < STREAM_TYPE_COUNT; t++) {
        for (int n = 0; n < mpctx->num_tracks; n++)
            if (mpctx->tracks[n]->type == t)
                print_stream(mpctx, mpctx->tracks[n]);
    }
}

void update_demuxer_properties(struct MPContext *mpctx)
{
    struct demuxer *demuxer = mpctx->demuxer;
    if (!demuxer)
        return;
    demux_update(demuxer);
    int events = demuxer->events;
    if ((events & DEMUX_EVENT_INIT) && demuxer->num_editions > 1) {
        for (int n = 0; n < demuxer->num_editions; n++) {
            struct demux_edition *edition = &demuxer->editions[n];
            char b[128] = {0};
            APPEND(b, " %3s --edition=%d",
                   n == demuxer->edition ? "(+)" : "", n);
            char *name = mp_tags_get_str(edition->metadata, "title");
            if (name)
                APPEND(b, " '%s'", name);
            if (edition->default_edition)
                APPEND(b, " (*)");
            MP_INFO(mpctx, "%s\n", b);
        }
    }
    struct demuxer *tracks = mpctx->demuxer;
    if (tracks->events & DEMUX_EVENT_STREAMS) {
        add_demuxer_tracks(mpctx, tracks);
        print_track_list(mpctx, NULL);
        tracks->events &= ~DEMUX_EVENT_STREAMS;
    }
    if (events & DEMUX_EVENT_METADATA) {
        struct mp_tags *info =
            mp_tags_filtered(mpctx, demuxer->metadata, mpctx->opts->display_tags);
        // prev is used to attempt to print changed tags only (to some degree)
        struct mp_tags *prev = mpctx->filtered_tags;
        int n_prev = 0;
        bool had_output = false;
        for (int n = 0; n < info->num_keys; n++) {
            if (prev && n_prev < prev->num_keys) {
                if (strcmp(prev->keys[n_prev], info->keys[n]) == 0) {
                    n_prev++;
                    if (strcmp(prev->values[n_prev - 1], info->values[n]) == 0)
                        continue;
                }
            }
            struct mp_log *log = mp_log_new(NULL, mpctx->log, "!display-tags");
            if (!had_output)
                mp_info(log, "File tags:\n");
            mp_info(log, " %s: %s\n", info->keys[n], info->values[n]);
            had_output = true;
            talloc_free(log);
        }
        talloc_free(mpctx->filtered_tags);
        mpctx->filtered_tags = info;
        mp_notify(mpctx, MPV_EVENT_METADATA_UPDATE, NULL);
    }
    if (events & DEMUX_EVENT_DURATION)
        mp_notify(mpctx, MP_EVENT_DURATION_UPDATE, NULL);
    demuxer->events = 0;
}

// Enables or disables the stream for the given track, according to
// track->selected.
void reselect_demux_stream(struct MPContext *mpctx, struct track *track)
{
    if (!track->stream)
        return;
    double pts = get_current_time(mpctx);
    if (pts != MP_NOPTS_VALUE) {
        pts += get_track_seek_offset(mpctx, track);
        if (track->type == STREAM_SUB)
            pts -= 10.0;
    }
    demuxer_select_track(track->demuxer, track->stream, pts, track->selected);
    if (track == mpctx->seek_slave)
        mpctx->seek_slave = NULL;
}

static void enable_demux_thread(struct MPContext *mpctx, struct demuxer *demux)
{
    if (mpctx->opts->demuxer_thread && !demux->fully_read) {
        demux_set_wakeup_cb(demux, wakeup_demux, mpctx);
        demux_start_thread(demux);
    }
}

static int find_new_tid(struct MPContext *mpctx, enum stream_type t)
{
    int new_id = 0;
    for (int i = 0; i < mpctx->num_tracks; i++) {
        struct track *track = mpctx->tracks[i];
        if (track->type == t)
            new_id = MPMAX(new_id, track->user_tid);
    }
    return new_id + 1;
}

static struct track *add_stream_track(struct MPContext *mpctx,
                                      struct demuxer *demuxer,
                                      struct sh_stream *stream)
{
    for (int i = 0; i < mpctx->num_tracks; i++) {
        struct track *track = mpctx->tracks[i];
        if (track->stream == stream)
            return track;
    }

    struct track *track = talloc_ptrtype(NULL, track);
    *track = (struct track) {
        .type = stream->type,
        .user_tid = find_new_tid(mpctx, stream->type),
        .demuxer_id = stream->demuxer_id,
        .ff_index = stream->ff_index,
        .title = stream->title,
        .default_track = stream->default_track,
        .forced_track = stream->forced_track,
        .dependent_track = stream->dependent_track,
        .visual_impaired_track = stream->visual_impaired_track,
        .hearing_impaired_track = stream->hearing_impaired_track,
        .attached_picture = stream->attached_picture != NULL,
        .lang = stream->lang,
        .demuxer = demuxer,
        .stream = stream,
    };
    MP_TARRAY_APPEND(mpctx, mpctx->tracks, mpctx->num_tracks, track);

    demuxer_select_track(track->demuxer, stream, MP_NOPTS_VALUE, false);

    mp_notify(mpctx, MPV_EVENT_TRACKS_CHANGED, NULL);

    return track;
}

void add_demuxer_tracks(struct MPContext *mpctx, struct demuxer *demuxer)
{
    for (int n = 0; n < demux_get_num_stream(demuxer); n++)
        add_stream_track(mpctx, demuxer, demux_get_stream(demuxer, n));
}

// Result numerically higher => better match. 0 == no match.
static int match_lang(char **langs, char *lang)
{
    for (int idx = 0; langs && langs[idx]; idx++) {
        if (lang && strcasecmp(langs[idx], lang) == 0)
            return INT_MAX - idx;
    }
    return 0;
}

/* Get the track wanted by the user.
 * tid is the track ID requested by the user (-2: deselect, -1: default)
 * lang is a string list, NULL is same as empty list
 * Sort tracks based on the following criteria, and pick the first:
 * 0a) track matches ff-index (always wins)
 * 0b) track matches tid (almost always wins)
 * 0c) track is not from --external-file
 * 1) track is external (no_default cancels this)
 * 1b) track was passed explicitly (is not an auto-loaded subtitle)
 * 2) earlier match in lang list
 * 3a) track is marked forced
 * 3b) track is marked default
 * 4) attached picture, HLS bitrate
 * 5) lower track number
 * If select_fallback is not set, 5) is only used to determine whether a
 * matching track is preferred over another track. Otherwise, always pick a
 * track (if nothing else matches, return the track with lowest ID).
 */
// Return whether t1 is preferred over t2
static bool compare_track(struct track *t1, struct track *t2, char **langs,
                          struct MPOpts *opts)
{
    if (!opts->autoload_files && t1->is_external != t2->is_external)
        return !t1->is_external;
    bool ext1 = t1->is_external && !t1->no_default;
    bool ext2 = t2->is_external && !t2->no_default;
    if (ext1 != ext2)
        return ext1;
    if (t1->auto_loaded != t2->auto_loaded)
        return !t1->auto_loaded;
    int l1 = match_lang(langs, t1->lang), l2 = match_lang(langs, t2->lang);
    if (l1 != l2)
        return l1 > l2;
    if (t1->forced_track != t2->forced_track)
        return t1->forced_track;
    if (t1->default_track != t2->default_track)
        return t1->default_track;
    if (t1->attached_picture != t2->attached_picture)
        return !t1->attached_picture;
    if (t1->stream && t2->stream && opts->hls_bitrate >= 0 &&
        t1->stream->hls_bitrate != t2->stream->hls_bitrate)
    {
        bool t1_ok = t1->stream->hls_bitrate <= opts->hls_bitrate;
        bool t2_ok = t2->stream->hls_bitrate <= opts->hls_bitrate;
        if (t1_ok != t2_ok)
            return t1_ok;
        if (t1_ok && t2_ok)
            return t1->stream->hls_bitrate > t2->stream->hls_bitrate;
        return t1->stream->hls_bitrate < t2->stream->hls_bitrate;
    }
    return t1->user_tid <= t2->user_tid;
}
struct track *select_default_track(struct MPContext *mpctx, int order,
                                   enum stream_type type)
{
    struct MPOpts *opts = mpctx->opts;
    int tid = opts->stream_id[order][type];
    char **langs = order == 0 ? opts->stream_lang[type] : NULL;
    if (tid == -2)
        return NULL;
    bool select_fallback = type == STREAM_VIDEO || type == STREAM_AUDIO;
    struct track *pick = NULL;
    for (int n = 0; n < mpctx->num_tracks; n++) {
        struct track *track = mpctx->tracks[n];
        if (track->type != type)
            continue;
        if (track->user_tid == tid)
            return track;
        if (track->no_auto_select)
            continue;
        if (!pick || compare_track(track, pick, langs, mpctx->opts))
            pick = track;
    }
    if (pick && !select_fallback && !(pick->is_external && !pick->no_default)
        && !match_lang(langs, pick->lang) && !pick->default_track
        && !pick->forced_track)
        pick = NULL;
    if (pick && pick->attached_picture && !mpctx->opts->audio_display)
        pick = NULL;
    if (pick && !opts->autoload_files && pick->is_external)
        pick = NULL;
    return pick;
}

static char *track_layout_hash(struct MPContext *mpctx)
{
    char *h = talloc_strdup(NULL, "");
    for (int type = 0; type < STREAM_TYPE_COUNT; type++) {
        for (int n = 0; n < mpctx->num_tracks; n++) {
            struct track *track = mpctx->tracks[n];
            if (track->type != type)
                continue;
            h = talloc_asprintf_append_buffer(h, "%d-%d-%d-%d-%s\n", type,
                    track->user_tid, track->default_track, track->is_external,
                    track->lang ? track->lang : "");
        }
    }
    return h;
}

// Normally, video/audio/sub track selection is persistent across files. This
// code resets track selection if the new file has a different track layout.
static void check_previous_track_selection(struct MPContext *mpctx)
{
    struct MPOpts *opts = mpctx->opts;

    if (!mpctx->track_layout_hash)
        return;

    char *h = track_layout_hash(mpctx);
    if (strcmp(h, mpctx->track_layout_hash) != 0) {
        // Reset selection, but only if they're not "auto" or "off". The
        // defaults are -1 (default selection), or -2 (off) for secondary tracks.
        for (int t = 0; t < STREAM_TYPE_COUNT; t++) {
            for (int i = 0; i < NUM_PTRACKS; i++) {
                if (opts->stream_id[i][t] >= 0)
                    opts->stream_id[i][t] = i == 0 ? -1 : -2;
            }
        }
        talloc_free(mpctx->track_layout_hash);
        mpctx->track_layout_hash = NULL;
    }
    talloc_free(h);
}

void mp_switch_track_n(struct MPContext *mpctx, int order, enum stream_type type,
                       struct track *track, int flags)
{
    assert(!track || track->type == type);
    assert(order >= 0 && order < NUM_PTRACKS);

    // Mark the current track selection as explicitly user-requested. (This is
    // different from auto-selection or disabling a track due to errors.)
    if (flags & FLAG_MARK_SELECTION)
        mpctx->opts->stream_id[order][type] = track ? track->user_tid : -2;

    // No decoder should be initialized yet.
    if (!mpctx->demuxer)
        return;

    struct track *current = mpctx->current_track[order][type];
    if (track == current)
        return;

    if (current && current->sink) {
        MP_ERR(mpctx, "Can't disable input to complex filter.\n");
        return;
    }
    if ((type == STREAM_VIDEO && mpctx->vo_chain && !mpctx->vo_chain->track) ||
        (type == STREAM_AUDIO && mpctx->ao_chain && !mpctx->ao_chain->track))
    {
        MP_ERR(mpctx, "Can't switch away from complex filter output.\n");
        return;
    }

    if (track && track->selected) {
        // Track has been selected in a different order parameter.
        MP_ERR(mpctx, "Track %d is already selected.\n", track->user_tid);
        return;
    }

    if (order == 0) {
        if (type == STREAM_VIDEO) {
            uninit_video_chain(mpctx);
            if (!track)
                handle_force_window(mpctx, true);
        } else if (type == STREAM_AUDIO) {
            clear_audio_output_buffers(mpctx);
            uninit_audio_chain(mpctx);
            uninit_audio_out(mpctx);
        }
    }
    if (type == STREAM_SUB)
        uninit_sub(mpctx, current);

    if (current) {
        if (current->remux_sink)
            close_recorder_and_error(mpctx);
        current->selected = false;
        reselect_demux_stream(mpctx, current);
    }

    mpctx->current_track[order][type] = track;

    if (track) {
        track->selected = true;
        reselect_demux_stream(mpctx, track);
    }

    if (type == STREAM_VIDEO && order == 0) {
        reinit_video_chain(mpctx);
    } else if (type == STREAM_AUDIO && order == 0) {
        reinit_audio_chain(mpctx);
    } else if (type == STREAM_SUB && order >= 0 && order <= 2) {
        reinit_sub(mpctx, track);
    }

    mp_notify(mpctx, MPV_EVENT_TRACK_SWITCHED, NULL);
    mp_wakeup_core(mpctx);

    talloc_free(mpctx->track_layout_hash);
    mpctx->track_layout_hash = talloc_steal(mpctx, track_layout_hash(mpctx));
}

void mp_switch_track(struct MPContext *mpctx, enum stream_type type,
                     struct track *track, int flags)
{
    mp_switch_track_n(mpctx, 0, type, track, flags);
}

void mp_deselect_track(struct MPContext *mpctx, struct track *track)
{
    if (track && track->selected) {
        for (int t = 0; t < NUM_PTRACKS; t++)
            mp_switch_track_n(mpctx, t, track->type, NULL, 0);
    }
}

struct track *mp_track_by_tid(struct MPContext *mpctx, enum stream_type type,
                              int tid)
{
    if (tid == -1)
        return mpctx->current_track[0][type];
    for (int n = 0; n < mpctx->num_tracks; n++) {
        struct track *track = mpctx->tracks[n];
        if (track->type == type && track->user_tid == tid)
            return track;
    }
    return NULL;
}

bool mp_remove_track(struct MPContext *mpctx, struct track *track)
{
    if (!track->is_external)
        return false;

    mp_deselect_track(mpctx, track);
    if (track->selected)
        return false;

    struct demuxer *d = track->demuxer;

    if (mpctx->seek_slave == track)
        mpctx->seek_slave = NULL;

    int index = 0;
    while (index < mpctx->num_tracks && mpctx->tracks[index] != track)
        index++;
    MP_TARRAY_REMOVE_AT(mpctx->tracks, mpctx->num_tracks, index);
    talloc_free(track);

    // Close the demuxer, unless there is still a track using it. These are
    // all external tracks.
    bool in_use = false;
    for (int n = mpctx->num_tracks - 1; n >= 0 && !in_use; n--)
        in_use |= mpctx->tracks[n]->demuxer == d;

    if (!in_use)
        demux_cancel_and_free(d);

    mp_notify(mpctx, MPV_EVENT_TRACKS_CHANGED, NULL);

    return true;
}

// Add the given file as additional track. The filter argument controls how or
// if tracks are auto-selected at any point.
// To be run on a worker thread, locked (temporarily unlocks core).
// cancel will generally be used to abort the loading process, but on success
// the demuxer is changed to be slaved to mpctx->playback_abort instead.
int mp_add_external_file(struct MPContext *mpctx, char *filename,
                         enum stream_type filter, struct mp_cancel *cancel)
{
    struct MPOpts *opts = mpctx->opts;
    if (!filename || mp_cancel_test(cancel))
        return -1;

    char *disp_filename = filename;
    if (strncmp(disp_filename, "memory://", 9) == 0)
        disp_filename = "memory://"; // avoid noise

    struct demuxer_params params = {0};

    switch (filter) {
    case STREAM_SUB:
        params.force_format = opts->sub_demuxer_name;
        break;
    case STREAM_AUDIO:
        params.force_format = opts->audio_demuxer_name;
        break;
    }

    mp_core_unlock(mpctx);

    struct demuxer *demuxer =
        demux_open_url(filename, &params, cancel, mpctx->global);
    if (demuxer)
        enable_demux_thread(mpctx, demuxer);

    mp_core_lock(mpctx);

    // The command could have overlapped with playback exiting. (We don't care
    // if playback has started again meanwhile - weird, but not a problem.)
    if (mpctx->stop_play)
        goto err_out;

    if (!demuxer)
        goto err_out;

    if (opts->rebase_start_time)
        demux_set_ts_offset(demuxer, -demuxer->start_time);

    bool has_any = false;
    for (int n = 0; n < demux_get_num_stream(demuxer); n++) {
        struct sh_stream *sh = demux_get_stream(demuxer, n);
        if (sh->type == filter || filter == STREAM_TYPE_COUNT) {
            has_any = true;
            break;
        }
    }

    if (!has_any) {
        char *tname = mp_tprintf(20, "%s ", stream_type_name(filter));
        if (filter == STREAM_TYPE_COUNT)
            tname = "";
        MP_ERR(mpctx, "No %sstreams in file %s.\n", tname, disp_filename);
        goto err_out;
    }

    int first_num = -1;
    for (int n = 0; n < demux_get_num_stream(demuxer); n++) {
        struct sh_stream *sh = demux_get_stream(demuxer, n);
        struct track *t = add_stream_track(mpctx, demuxer, sh);
        t->is_external = true;
        t->title = talloc_strdup(t, mp_basename(disp_filename));
        t->external_filename = talloc_strdup(t, filename);
        t->no_default = sh->type != filter;
        t->no_auto_select = t->no_default;
        if (first_num < 0 && (filter == STREAM_TYPE_COUNT || sh->type == filter))
            first_num = mpctx->num_tracks - 1;
    }

    mp_cancel_set_parent(demuxer->cancel, mpctx->playback_abort);

    return first_num;

err_out:
    demux_cancel_and_free(demuxer);
    if (!mp_cancel_test(cancel))
        MP_ERR(mpctx, "Can not open external file %s.\n", disp_filename);
    return -1;
}

// to be run on a worker thread, locked (temporarily unlocks core)
static void open_external_files(struct MPContext *mpctx, char **files,
                                enum stream_type filter)
{
    // Need a copy, because the option value could be mutated during iteration.
    void *tmp = talloc_new(NULL);
    files = mp_dup_str_array(tmp, files);

    for (int n = 0; files && files[n]; n++)
        mp_add_external_file(mpctx, files[n], filter, mpctx->playback_abort);

    talloc_free(tmp);
}

// See mp_add_external_file() for meaning of cancel parameter.
void autoload_external_files(struct MPContext *mpctx, struct mp_cancel *cancel)
{
    if (mpctx->opts->sub_auto < 0 && mpctx->opts->audiofile_auto < 0)
        return;
    if (!mpctx->opts->autoload_files)
        return;

    void *tmp = talloc_new(NULL);
    char *base_filename = mpctx->filename;
    char *stream_filename = NULL;
    if (mpctx->demuxer) {
        if (demux_stream_control(mpctx->demuxer, STREAM_CTRL_GET_BASE_FILENAME,
                                    &stream_filename) > 0)
            base_filename = talloc_steal(tmp, stream_filename);
    }
    struct subfn *list = find_external_files(mpctx->global, base_filename,
                                             mpctx->opts);
    talloc_steal(tmp, list);

    int sc[STREAM_TYPE_COUNT] = {0};
    for (int n = 0; n < mpctx->num_tracks; n++) {
        if (!mpctx->tracks[n]->attached_picture)
            sc[mpctx->tracks[n]->type]++;
    }

    for (int i = 0; list && list[i].fname; i++) {
        char *filename = list[i].fname;
        char *lang = list[i].lang;
        for (int n = 0; n < mpctx->num_tracks; n++) {
            struct track *t = mpctx->tracks[n];
            if (t->demuxer && strcmp(t->demuxer->filename, filename) == 0)
                goto skip;
        }
        if (list[i].type == STREAM_SUB && !sc[STREAM_VIDEO] && !sc[STREAM_AUDIO])
            goto skip;
        if (list[i].type == STREAM_AUDIO && !sc[STREAM_VIDEO])
            goto skip;
        int first = mp_add_external_file(mpctx, filename, list[i].type, cancel);
        if (first < 0)
            goto skip;

        for (int n = first; n < mpctx->num_tracks; n++) {
            struct track *t = mpctx->tracks[n];
            t->auto_loaded = true;
            if (!t->lang)
                t->lang = talloc_strdup(t, lang);
        }
    skip:;
    }

    talloc_free(tmp);
}

// Do stuff to a newly loaded playlist. This includes any processing that may
// be required after loading a playlist.
void prepare_playlist(struct MPContext *mpctx, struct playlist *pl)
{
    struct MPOpts *opts = mpctx->opts;

    pl->current = NULL;

    if (opts->playlist_pos >= 0)
        pl->current = playlist_entry_from_index(pl, opts->playlist_pos);

    if (opts->shuffle)
        playlist_shuffle(pl);

    if (opts->merge_files)
        merge_playlist_files(pl);

    if (!pl->current)
        pl->current = mp_check_playlist_resume(mpctx, pl);

    if (!pl->current)
        pl->current = pl->first;
}

// Replace the current playlist entry with playlist contents. Moves the entries
// from the given playlist pl, so the entries don't actually need to be copied.
static void transfer_playlist(struct MPContext *mpctx, struct playlist *pl)
{
    if (pl->first) {
        prepare_playlist(mpctx, pl);
        struct playlist_entry *new = pl->current;
        if (mpctx->playlist->current)
            playlist_add_redirect(pl, mpctx->playlist->current->filename);
        playlist_transfer_entries(mpctx->playlist, pl);
        // current entry is replaced
        if (mpctx->playlist->current)
            playlist_remove(mpctx->playlist, mpctx->playlist->current);
        if (new)
            mpctx->playlist->current = new;
    } else {
        MP_WARN(mpctx, "Empty playlist!\n");
    }
}

static void process_hooks(struct MPContext *mpctx, char *name)
{
    mp_hook_start(mpctx, name);

    while (!mp_hook_test_completion(mpctx, name)) {
        mp_idle(mpctx);

        // We have no idea what blocks a hook, so just do a full abort.
        if (mpctx->stop_play)
            mp_abort_playback_async(mpctx);
    }
}

// to be run on a worker thread, locked (temporarily unlocks core)
static void load_chapters(struct MPContext *mpctx)
{
    struct demuxer *src = mpctx->demuxer;
    bool free_src = false;
    char *chapter_file = mpctx->opts->chapter_file;
    if (chapter_file && chapter_file[0]) {
        chapter_file = talloc_strdup(NULL, chapter_file);
        mp_core_unlock(mpctx);
        struct demuxer *demux = demux_open_url(chapter_file, NULL,
                                               mpctx->playback_abort,
                                               mpctx->global);
        mp_core_lock(mpctx);
        if (demux) {
            src = demux;
            free_src = true;
        }
        talloc_free(mpctx->chapters);
        mpctx->chapters = NULL;
        talloc_free(chapter_file);
    }
    if (src && !mpctx->chapters) {
        talloc_free(mpctx->chapters);
        mpctx->num_chapters = src->num_chapters;
        mpctx->chapters = demux_copy_chapter_data(src->chapters, src->num_chapters);
        if (mpctx->opts->rebase_start_time) {
            for (int n = 0; n < mpctx->num_chapters; n++)
                mpctx->chapters[n].pts -= src->start_time;
        }
    }
    if (free_src)
        demux_cancel_and_free(src);
}

static void load_per_file_options(m_config_t *conf,
                                  struct playlist_param *params,
                                  int params_count)
{
    for (int n = 0; n < params_count; n++) {
        m_config_set_option_cli(conf, params[n].name, params[n].value,
                                M_SETOPT_RUNTIME | M_SETOPT_BACKUP);
    }
}

static void *open_demux_thread(void *ctx)
{
    struct MPContext *mpctx = ctx;

    mpthread_set_name("opener");

    struct demuxer_params p = {
        .force_format = mpctx->open_format,
        .stream_flags = mpctx->open_url_flags,
    };
    mpctx->open_res_demuxer =
        demux_open_url(mpctx->open_url, &p, mpctx->open_cancel, mpctx->global);

    if (mpctx->open_res_demuxer) {
        MP_VERBOSE(mpctx, "Opening done: %s\n", mpctx->open_url);
    } else {
        MP_VERBOSE(mpctx, "Opening failed or was aborted: %s\n", mpctx->open_url);

        if (p.demuxer_failed) {
            mpctx->open_res_error = MPV_ERROR_UNKNOWN_FORMAT;
        } else {
            mpctx->open_res_error = MPV_ERROR_LOADING_FAILED;
        }
    }

    atomic_store(&mpctx->open_done, true);
    mp_wakeup_core(mpctx);
    return NULL;
}

static void cancel_open(struct MPContext *mpctx)
{
    if (mpctx->open_cancel)
        mp_cancel_trigger(mpctx->open_cancel);

    if (mpctx->open_active)
        pthread_join(mpctx->open_thread, NULL);
    mpctx->open_active = false;

    if (mpctx->open_res_demuxer)
        demux_cancel_and_free(mpctx->open_res_demuxer);
    mpctx->open_res_demuxer = NULL;

    TA_FREEP(&mpctx->open_cancel);
    TA_FREEP(&mpctx->open_url);
    TA_FREEP(&mpctx->open_format);

    atomic_store(&mpctx->open_done, false);
}

// Setup all the field to open this url, and make sure a thread is running.
static void start_open(struct MPContext *mpctx, char *url, int url_flags)
{
    cancel_open(mpctx);

    assert(!mpctx->open_active);
    assert(!mpctx->open_cancel);
    assert(!mpctx->open_res_demuxer);
    assert(!atomic_load(&mpctx->open_done));

    mpctx->open_cancel = mp_cancel_new(NULL);
    mpctx->open_url = talloc_strdup(NULL, url);
    mpctx->open_format = talloc_strdup(NULL, mpctx->opts->demuxer_name);
    mpctx->open_url_flags = url_flags;
    if (mpctx->opts->load_unsafe_playlists)
        mpctx->open_url_flags = 0;

    if (pthread_create(&mpctx->open_thread, NULL, open_demux_thread, mpctx)) {
        cancel_open(mpctx);
        return;
    }

    mpctx->open_active = true;
}

static void open_demux_reentrant(struct MPContext *mpctx)
{
    char *url = mpctx->stream_open_filename;

    if (mpctx->open_active) {
        bool done = atomic_load(&mpctx->open_done);
        bool failed = done && !mpctx->open_res_demuxer;
        bool correct_url = strcmp(mpctx->open_url, url) == 0;

        if (correct_url && !failed) {
            MP_VERBOSE(mpctx, "Using prefetched/prefetching URL.\n");
        } else if (correct_url && failed) {
            MP_VERBOSE(mpctx, "Prefetched URL failed, retrying.\n");
            cancel_open(mpctx);
        } else {
            if (done) {
                MP_VERBOSE(mpctx, "Dropping finished prefetch of wrong URL.\n");
            } else {
                MP_VERBOSE(mpctx, "Aborting ongoing prefetch of wrong URL.\n");
            }
            cancel_open(mpctx);
        }
    }

    if (!mpctx->open_active)
        start_open(mpctx, url, mpctx->playing->stream_flags);

    // User abort should cancel the opener now.
    mp_cancel_set_parent(mpctx->open_cancel, mpctx->playback_abort);

    while (!atomic_load(&mpctx->open_done)) {
        mp_idle(mpctx);

        if (mpctx->stop_play)
            mp_abort_playback_async(mpctx);
    }

    if (mpctx->open_res_demuxer) {
        mpctx->demuxer = mpctx->open_res_demuxer;
        mpctx->open_res_demuxer = NULL;
        mp_cancel_set_parent(mpctx->demuxer->cancel, mpctx->playback_abort);
    } else {
        mpctx->error_playing = mpctx->open_res_error;
    }

    cancel_open(mpctx); // cleanup
}

void prefetch_next(struct MPContext *mpctx)
{
    if (!mpctx->opts->prefetch_open)
        return;

    struct playlist_entry *new_entry = mp_next_file(mpctx, +1, false, false);
    if (new_entry && !mpctx->open_active && new_entry->filename) {
        MP_VERBOSE(mpctx, "Prefetching: %s\n", new_entry->filename);
        start_open(mpctx, new_entry->filename, new_entry->stream_flags);
    }
}

// Destroy the complex filter, and remove the references to the filter pads.
// (Call cleanup_deassociated_complex_filters() to close decoders/VO/AO
// that are not connected anymore due to this.)
static void deassociate_complex_filters(struct MPContext *mpctx)
{
    for (int n = 0; n < mpctx->num_tracks; n++)
        mpctx->tracks[n]->sink = NULL;
    if (mpctx->vo_chain)
        mpctx->vo_chain->filter_src = NULL;
    if (mpctx->ao_chain)
        mpctx->ao_chain->filter_src = NULL;
    TA_FREEP(&mpctx->lavfi);
    TA_FREEP(&mpctx->lavfi_graph);
}

// Close all decoders and sinks (AO/VO) that are not connected to either
// a track or a filter pad.
static void cleanup_deassociated_complex_filters(struct MPContext *mpctx)
{
    for (int n = 0; n < mpctx->num_tracks; n++) {
        struct track *track = mpctx->tracks[n];
        if (!(track->sink || track->vo_c || track->ao_c)) {
            if (track->dec && !track->vo_c && !track->ao_c) {
                talloc_free(track->dec->f);
                track->dec = NULL;
            }
            track->selected = false;
        }
    }

    if (mpctx->vo_chain && !mpctx->vo_chain->dec_src &&
        !mpctx->vo_chain->filter_src)
    {
        uninit_video_chain(mpctx);
    }
    if (mpctx->ao_chain && !mpctx->ao_chain->dec_src &&
        !mpctx->ao_chain->filter_src)
    {
        uninit_audio_chain(mpctx);
    }
}

static void kill_outputs(struct MPContext *mpctx, struct track *track)
{
    if (track->vo_c || track->ao_c) {
        MP_VERBOSE(mpctx, "deselecting track %d for lavfi-complex option\n",
                   track->user_tid);
        mp_switch_track(mpctx, track->type, NULL, 0);
    }
    assert(!(track->vo_c || track->ao_c));
}

// >0: changed, 0: no change, -1: error
static int reinit_complex_filters(struct MPContext *mpctx, bool force_uninit)
{
    char *graph = mpctx->opts->lavfi_complex;
    bool have_graph = graph && graph[0] && !force_uninit;
    if (have_graph && mpctx->lavfi &&
        strcmp(graph, mpctx->lavfi_graph) == 0 &&
        !mp_filter_has_failed(mpctx->lavfi))
        return 0;
    if (!mpctx->lavfi && !have_graph)
        return 0;

    // Deassociate the old filter pads. We leave both sources (tracks) and
    // sinks (AO/VO) "dangling", connected to neither track or filter pad.
    // Later, we either reassociate them with new pads, or uninit them if
    // they are still dangling. This avoids too interruptive actions like
    // recreating the VO.
    deassociate_complex_filters(mpctx);

    bool success = false;
    if (!have_graph) {
        success = true; // normal full removal of graph
        goto done;
    }

    struct mp_lavfi *l =
        mp_lavfi_create_graph(mpctx->filter_root, 0, false, NULL, graph);
    if (!l)
        goto done;
    mpctx->lavfi = l->f;
    mpctx->lavfi_graph = talloc_strdup(NULL, graph);

    mp_filter_set_error_handler(mpctx->lavfi, mpctx->filter_root);

    for (int n = 0; n < mpctx->lavfi->num_pins; n++)
        mp_pin_disconnect(mpctx->lavfi->pins[n]);

    struct mp_pin *pad = mp_filter_get_named_pin(mpctx->lavfi, "vo");
    if (pad && mp_pin_get_dir(pad) == MP_PIN_OUT) {
        if (mpctx->vo_chain && mpctx->vo_chain->track)
            kill_outputs(mpctx, mpctx->vo_chain->track);
        if (!mpctx->vo_chain) {
            reinit_video_chain_src(mpctx, NULL);
            if (!mpctx->vo_chain)
                goto done;
        }
        struct vo_chain *vo_c = mpctx->vo_chain;
        assert(!vo_c->track);
        vo_c->filter_src = pad;
        mp_pin_connect(vo_c->filter->f->pins[0], vo_c->filter_src);
    }

    pad = mp_filter_get_named_pin(mpctx->lavfi, "ao");
    if (pad && mp_pin_get_dir(pad) == MP_PIN_OUT) {
        if (mpctx->ao_chain && mpctx->ao_chain->track)
            kill_outputs(mpctx, mpctx->ao_chain->track);
        if (!mpctx->ao_chain) {
            reinit_audio_chain_src(mpctx, NULL);
            if (!mpctx->ao_chain)
                goto done;
        }
        struct ao_chain *ao_c = mpctx->ao_chain;
        assert(!ao_c->track);
        ao_c->filter_src = pad;
        mp_pin_connect(ao_c->filter->f->pins[0], ao_c->filter_src);
    }

    for (int n = 0; n < mpctx->num_tracks; n++) {
        struct track *track = mpctx->tracks[n];

        char label[32];
        char prefix;
        switch (track->type) {
        case STREAM_VIDEO: prefix = 'v'; break;
        case STREAM_AUDIO: prefix = 'a'; break;
        default: continue;
        }
        snprintf(label, sizeof(label), "%cid%d", prefix, track->user_tid);

        pad = mp_filter_get_named_pin(mpctx->lavfi, label);
        if (!pad)
            continue;
        if (mp_pin_get_dir(pad) != MP_PIN_IN)
            continue;
        assert(!mp_pin_is_connected(pad));

        assert(!track->sink);

        kill_outputs(mpctx, track);

        track->sink = pad;
        track->selected = true;

        if (!track->dec) {
            if (track->type == STREAM_VIDEO && !init_video_decoder(mpctx, track))
                goto done;
            if (track->type == STREAM_AUDIO && !init_audio_decoder(mpctx, track))
                goto done;
        }

        mp_pin_connect(track->sink, track->dec->f->pins[0]);
    }

    // Don't allow unconnected pins. Libavfilter would make the data flow a
    // real pain anyway.
    for (int n = 0; n < mpctx->lavfi->num_pins; n++) {
        struct mp_pin *pin = mpctx->lavfi->pins[n];
        if (!mp_pin_is_connected(pin)) {
            MP_ERR(mpctx, "Pad %s is not connected to anything.\n",
                   mp_pin_get_name(pin));
            goto done;
        }
    }

    success = true;
done:

    if (!success)
        deassociate_complex_filters(mpctx);

    cleanup_deassociated_complex_filters(mpctx);

    if (mpctx->playback_initialized) {
        for (int n = 0; n < mpctx->num_tracks; n++)
            reselect_demux_stream(mpctx, mpctx->tracks[n]);
    }

    mp_notify(mpctx, MPV_EVENT_TRACKS_CHANGED, NULL);

    return success ? 1 : -1;
}

void update_lavfi_complex(struct MPContext *mpctx)
{
    if (mpctx->playback_initialized) {
        if (reinit_complex_filters(mpctx, false) != 0)
            issue_refresh_seek(mpctx, MPSEEK_EXACT);
    }
}


// Worker thread for loading external files and such. This is needed to avoid
// freezing the core when waiting for network while loading these.
static void load_external_opts_thread(void *p)
{
    void **a = p;
    struct MPContext *mpctx = a[0];
    struct mp_waiter *waiter = a[1];

    mp_core_lock(mpctx);

    load_chapters(mpctx);
    open_external_files(mpctx, mpctx->opts->audio_files, STREAM_AUDIO);
    open_external_files(mpctx, mpctx->opts->sub_name, STREAM_SUB);
    open_external_files(mpctx, mpctx->opts->external_files, STREAM_TYPE_COUNT);
    autoload_external_files(mpctx, mpctx->playback_abort);

    mp_waiter_wakeup(waiter, 0);
    mp_wakeup_core(mpctx);
    mp_core_unlock(mpctx);
}

static void load_external_opts(struct MPContext *mpctx)
{
    struct mp_waiter wait = MP_WAITER_INITIALIZER;

    void *a[] = {mpctx, &wait};
    if (!mp_thread_pool_queue(mpctx->thread_pool, load_external_opts_thread, a)) {
        mpctx->stop_play = PT_ERROR;
        return;
    }

    while (!mp_waiter_poll(&wait)) {
        mp_idle(mpctx);

        if (mpctx->stop_play)
            mp_abort_playback_async(mpctx);
    }

    mp_waiter_wait(&wait);
}

// Start playing the current playlist entry.
// Handle initialization and deinitialization.
static void play_current_file(struct MPContext *mpctx)
{
    struct MPOpts *opts = mpctx->opts;
    double playback_start = -1e100;

    assert(mpctx->stop_play);

    mp_notify(mpctx, MPV_EVENT_START_FILE, NULL);

    mp_cancel_reset(mpctx->playback_abort);

    mpctx->error_playing = MPV_ERROR_LOADING_FAILED;
    mpctx->stop_play = 0;
    mpctx->filename = NULL;
    mpctx->shown_aframes = 0;
    mpctx->shown_vframes = 0;
    mpctx->last_vo_pts = MP_NOPTS_VALUE;
    mpctx->last_chapter_seek = -2;
    mpctx->last_chapter_pts = MP_NOPTS_VALUE;
    mpctx->last_chapter = -2;
    mpctx->paused = false;
    mpctx->playing_msg_shown = false;
    mpctx->max_frames = -1;
    mpctx->video_speed = mpctx->audio_speed = opts->playback_speed;
    mpctx->speed_factor_a = mpctx->speed_factor_v = 1.0;
    mpctx->display_sync_error = 0.0;
    mpctx->display_sync_active = false;
    // let get_current_time() show 0 as start time (before playback_pts is set)
    mpctx->last_seek_pts = 0.0;
    mpctx->seek = (struct seek_params){ 0 };
    mpctx->filter_root = mp_filter_create_root(mpctx->global);
    mp_filter_root_set_wakeup_cb(mpctx->filter_root, mp_wakeup_core_cb, mpctx);

    reset_playback_state(mpctx);

    mpctx->playing = mpctx->playlist->current;
    if (!mpctx->playing || !mpctx->playing->filename)
        goto terminate_playback;
    mpctx->playing->reserved += 1;

    mpctx->filename = talloc_strdup(NULL, mpctx->playing->filename);
    mpctx->stream_open_filename = mpctx->filename;

    mpctx->add_osd_seek_info &= OSD_SEEK_INFO_CURRENT_FILE;

    if (opts->reset_options) {
        for (int n = 0; opts->reset_options[n]; n++) {
            const char *opt = opts->reset_options[n];
            if (opt[0]) {
                if (strcmp(opt, "all") == 0) {
                    m_config_backup_all_opts(mpctx->mconfig);
                } else {
                    m_config_backup_opt(mpctx->mconfig, opt);
                }
            }
        }
    }

    mp_load_auto_profiles(mpctx);

    mp_load_playback_resume(mpctx, mpctx->filename);

    load_per_file_options(mpctx->mconfig, mpctx->playing->params,
                          mpctx->playing->num_params);

    mpctx->max_frames = opts->play_frames;

    handle_force_window(mpctx, false);

    MP_INFO(mpctx, "Playing: %s\n", mpctx->filename);

    assert(mpctx->demuxer == NULL);

    process_hooks(mpctx, "on_load");
    if (mpctx->stop_play)
        goto terminate_playback;

    if (opts->stream_dump && opts->stream_dump[0]) {
        if (stream_dump(mpctx, mpctx->stream_open_filename) >= 0)
            mpctx->error_playing = 1;
        goto terminate_playback;
    }

    open_demux_reentrant(mpctx);
    if (!mpctx->stop_play && !mpctx->demuxer) {
        process_hooks(mpctx, "on_load_fail");
        if (strcmp(mpctx->stream_open_filename, mpctx->filename) != 0 &&
            !mpctx->stop_play)
        {
            mpctx->error_playing = MPV_ERROR_LOADING_FAILED;
            open_demux_reentrant(mpctx);
        }
    }
    if (!mpctx->demuxer || mpctx->stop_play)
        goto terminate_playback;

    if (mpctx->demuxer->playlist) {
        struct playlist *pl = mpctx->demuxer->playlist;
        int entry_stream_flags = 0;
        if (!pl->disable_safety) {
            entry_stream_flags = STREAM_SAFE_ONLY;
            if (mpctx->demuxer->is_network)
                entry_stream_flags |= STREAM_NETWORK_ONLY;
        }
        for (struct playlist_entry *e = pl->first; e; e = e->next)
            e->stream_flags |= entry_stream_flags;
        transfer_playlist(mpctx, pl);
        mp_notify_property(mpctx, "playlist");
        mpctx->error_playing = 2;
        goto terminate_playback;
    }

    if (mpctx->opts->rebase_start_time)
        demux_set_ts_offset(mpctx->demuxer, -mpctx->demuxer->start_time);
    enable_demux_thread(mpctx, mpctx->demuxer);

    add_demuxer_tracks(mpctx, mpctx->demuxer);

    load_external_opts(mpctx);
    if (mpctx->stop_play)
        goto terminate_playback;

    check_previous_track_selection(mpctx);

    process_hooks(mpctx, "on_preloaded");
    if (mpctx->stop_play)
        goto terminate_playback;

    if (reinit_complex_filters(mpctx, false) < 0)
        goto terminate_playback;

    assert(NUM_PTRACKS == 2); // opts->stream_id is hardcoded to 2
    for (int t = 0; t < STREAM_TYPE_COUNT; t++) {
        for (int i = 0; i < NUM_PTRACKS; i++) {
            struct track *sel = NULL;
            bool taken = (t == STREAM_VIDEO && mpctx->vo_chain) ||
                         (t == STREAM_AUDIO && mpctx->ao_chain);
            if (!taken && opts->stream_auto_sel)
                sel = select_default_track(mpctx, i, t);
            mpctx->current_track[i][t] = sel;
        }
    }
    for (int t = 0; t < STREAM_TYPE_COUNT; t++) {
        for (int i = 0; i < NUM_PTRACKS; i++) {
            struct track *track = mpctx->current_track[i][t];
            if (track) {
                if (track->selected) {
                    MP_ERR(mpctx, "Track %d can't be selected twice.\n",
                           track->user_tid);
                    mpctx->current_track[i][t] = NULL;
                } else {
                    track->selected = true;
                }
            }
        }
    }

    for (int n = 0; n < mpctx->num_tracks; n++)
        reselect_demux_stream(mpctx, mpctx->tracks[n]);

    update_demuxer_properties(mpctx);

    update_playback_speed(mpctx);

    reinit_video_chain(mpctx);
    reinit_audio_chain(mpctx);
    reinit_sub_all(mpctx);

    if (mpctx->encode_lavc_ctx) {
        if (mpctx->vo_chain)
            encode_lavc_expect_stream(mpctx->encode_lavc_ctx, STREAM_VIDEO);
        if (mpctx->ao_chain)
            encode_lavc_expect_stream(mpctx->encode_lavc_ctx, STREAM_AUDIO);
        encode_lavc_set_metadata(mpctx->encode_lavc_ctx,
                                 mpctx->demuxer->metadata);
    }

    if (!mpctx->vo_chain && !mpctx->ao_chain && opts->stream_auto_sel) {
        MP_FATAL(mpctx, "No video or audio streams selected.\n");
        mpctx->error_playing = MPV_ERROR_NOTHING_TO_PLAY;
        goto terminate_playback;
    }

    if (mpctx->vo_chain && mpctx->vo_chain->is_coverart) {
        MP_INFO(mpctx,
            "Displaying attached picture. Use --no-audio-display to prevent this.\n");
    }

    if (!mpctx->vo_chain)
        handle_force_window(mpctx, true);

    MP_VERBOSE(mpctx, "Starting playback...\n");

    mpctx->playback_initialized = true;
    mp_notify(mpctx, MPV_EVENT_FILE_LOADED, NULL);
    update_screensaver_state(mpctx);

    if (mpctx->max_frames == 0) {
        if (!mpctx->stop_play)
            mpctx->stop_play = PT_NEXT_ENTRY;
        mpctx->error_playing = 0;
        goto terminate_playback;
    }

    double play_start_pts = get_play_start_pts(mpctx);
    if (play_start_pts != MP_NOPTS_VALUE) {
        /*
         * get_play_start_pts returns rebased values, but
         * we want an un rebased value to feed to seeker.
         */
        if (!opts->rebase_start_time){
            play_start_pts += mpctx->demuxer->start_time;
        }
        queue_seek(mpctx, MPSEEK_ABSOLUTE, play_start_pts, MPSEEK_DEFAULT, 0);
        execute_queued_seek(mpctx);
    }

    update_internal_pause_state(mpctx);

    open_recorder(mpctx, true);

    playback_start = mp_time_sec();
    mpctx->error_playing = 0;
    mpctx->in_playloop = true;
    while (!mpctx->stop_play)
        run_playloop(mpctx);
    mpctx->in_playloop = false;

    MP_VERBOSE(mpctx, "EOF code: %d  \n", mpctx->stop_play);

terminate_playback:

    if (!mpctx->stop_play)
        mpctx->stop_play = PT_ERROR;

    if (mpctx->stop_play != AT_END_OF_FILE)
        clear_audio_output_buffers(mpctx);

    update_core_idle_state(mpctx);

    process_hooks(mpctx, "on_unload");

    if (mpctx->step_frames)
        opts->pause = 1;

    close_recorder(mpctx);

    // time to uninit all, except global stuff:
    reinit_complex_filters(mpctx, true);
    uninit_audio_chain(mpctx);
    uninit_video_chain(mpctx);
    uninit_sub_all(mpctx);
    if (!opts->gapless_audio && !mpctx->encode_lavc_ctx)
        uninit_audio_out(mpctx);

    mpctx->playback_initialized = false;

<<<<<<< HEAD
=======
    uninit_demuxer(mpctx);

    // Possibly stop ongoing async commands.
    mp_abort_playback_async(mpctx);

>>>>>>> 559a400a
    m_config_restore_backups(mpctx->mconfig);

    TA_FREEP(&mpctx->filter_root);
    talloc_free(mpctx->filtered_tags);
    mpctx->filtered_tags = NULL;

    mp_notify(mpctx, MPV_EVENT_TRACKS_CHANGED, NULL);

    bool nothing_played = !mpctx->shown_aframes && !mpctx->shown_vframes &&
                          mpctx->error_playing <= 0;
    struct mpv_event_end_file end_event = {0};
    switch (mpctx->stop_play) {
    case PT_ERROR:
    case AT_END_OF_FILE:
    {
        if (mpctx->error_playing == 0 && nothing_played)
            mpctx->error_playing = MPV_ERROR_NOTHING_TO_PLAY;
        if (mpctx->error_playing < 0) {
            end_event.error = mpctx->error_playing;
            end_event.reason = MPV_END_FILE_REASON_ERROR;
        } else if (mpctx->error_playing == 2) {
            end_event.reason = MPV_END_FILE_REASON_REDIRECT;
        } else {
            end_event.reason = MPV_END_FILE_REASON_EOF;
        }
        if (mpctx->playing) {
            // Played/paused for longer than 1 second -> ok
            mpctx->playing->playback_short =
                playback_start < 0 || mp_time_sec() - playback_start < 1.0;
            mpctx->playing->init_failed = nothing_played;
        }
        break;
    }
    // Note that error_playing is meaningless in these cases.
    case PT_NEXT_ENTRY:
    case PT_CURRENT_ENTRY:
    case PT_STOP:           end_event.reason = MPV_END_FILE_REASON_STOP; break;
    case PT_QUIT:           end_event.reason = MPV_END_FILE_REASON_QUIT; break;
    };
    mp_notify(mpctx, MPV_EVENT_END_FILE, &end_event);

    MP_VERBOSE(mpctx, "finished playback, %s (reason %d)\n",
               mpv_error_string(end_event.error), end_event.reason);
    if (end_event.error == MPV_ERROR_UNKNOWN_FORMAT)
        MP_ERR(mpctx, "Failed to recognize file format.\n");
    MP_INFO(mpctx, "\n");

    if (mpctx->playing)
        playlist_entry_unref(mpctx->playing);
    mpctx->playing = NULL;
    talloc_free(mpctx->filename);
    mpctx->filename = NULL;
    mpctx->stream_open_filename = NULL;

    if (end_event.error < 0 && nothing_played) {
        mpctx->files_broken++;
    } else if (end_event.error < 0) {
        mpctx->files_errored++;
    } else {
        mpctx->files_played++;
    }

    assert(mpctx->stop_play);
}

// Determine the next file to play. Note that if this function returns non-NULL,
// it can have side-effects and mutate mpctx.
//  direction: -1 (previous) or +1 (next)
//  force: if true, don't skip playlist entries marked as failed
//  mutate: if true, change loop counters
struct playlist_entry *mp_next_file(struct MPContext *mpctx, int direction,
                                    bool force, bool mutate)
{
    struct playlist_entry *next = playlist_get_next(mpctx->playlist, direction);
    if (next && direction < 0 && !force) {
        // Don't jump to files that would immediately go to next file anyway
        while (next && next->playback_short)
            next = next->prev;
        // Always allow jumping to first file
        if (!next && mpctx->opts->loop_times == 1)
            next = mpctx->playlist->first;
    }
    if (!next && mpctx->opts->loop_times != 1) {
        if (direction > 0) {
            if (mpctx->opts->shuffle)
                playlist_shuffle(mpctx->playlist);
            next = mpctx->playlist->first;
            if (next && mpctx->opts->loop_times > 1)
                mpctx->opts->loop_times--;
        } else {
            next = mpctx->playlist->last;
            // Don't jump to files that would immediately go to next file anyway
            while (next && next->playback_short)
                next = next->prev;
        }
        bool ignore_failures = mpctx->opts->loop_times == -2;
        if (!force && next && next->init_failed && !ignore_failures) {
            // Don't endless loop if no file in playlist is playable
            bool all_failed = true;
            struct playlist_entry *cur;
            for (cur = mpctx->playlist->first; cur; cur = cur->next) {
                all_failed &= cur->init_failed;
                if (!all_failed)
                    break;
            }
            if (all_failed)
                next = NULL;
        }
    }
    return next;
}

// Play all entries on the playlist, starting from the current entry.
// Return if all done.
void mp_play_files(struct MPContext *mpctx)
{
    // Wait for all scripts to load before possibly starting playback.
    if (!mp_clients_all_initialized(mpctx)) {
        MP_VERBOSE(mpctx, "Waiting for scripts...\n");
        while (!mp_clients_all_initialized(mpctx))
            mp_idle(mpctx);
        mp_wakeup_core(mpctx); // avoid lost wakeups during waiting
        MP_VERBOSE(mpctx, "Done loading scripts.\n");
    }

    prepare_playlist(mpctx, mpctx->playlist);

    for (;;) {
        assert(mpctx->stop_play);
        idle_loop(mpctx);
        if (mpctx->stop_play == PT_QUIT)
            break;

        play_current_file(mpctx);
        if (mpctx->stop_play == PT_QUIT)
            break;

        struct playlist_entry *new_entry = mpctx->playlist->current;
        if (mpctx->stop_play == PT_NEXT_ENTRY || mpctx->stop_play == PT_ERROR ||
            mpctx->stop_play == AT_END_OF_FILE || mpctx->stop_play == PT_STOP)
        {
            new_entry = mp_next_file(mpctx, +1, false, true);
        }

        mpctx->playlist->current = new_entry;
        mpctx->playlist->current_was_replaced = false;
        mpctx->stop_play = PT_STOP;

        if (!mpctx->playlist->current && mpctx->opts->player_idle_mode < 2)
            break;
    }

    cancel_open(mpctx);

    if (mpctx->encode_lavc_ctx) {
        // Make sure all streams get finished.
        uninit_audio_out(mpctx);
        uninit_video_out(mpctx);

        if (!encode_lavc_free(mpctx->encode_lavc_ctx))
            mpctx->stop_play = PT_ERROR;

        mpctx->encode_lavc_ctx = NULL;
    }
}

// Abort current playback and set the given entry to play next.
// e must be on the mpctx->playlist.
void mp_set_playlist_entry(struct MPContext *mpctx, struct playlist_entry *e)
{
    assert(!e || playlist_entry_to_index(mpctx->playlist, e) >= 0);
    mpctx->playlist->current = e;
    mpctx->playlist->current_was_replaced = false;
    // Make it pick up the new entry.
    if (!mpctx->stop_play)
        mpctx->stop_play = PT_CURRENT_ENTRY;
    mp_wakeup_core(mpctx);
}

static void set_track_recorder_sink(struct track *track,
                                    struct mp_recorder_sink *sink)
{
    if (track->d_sub)
        sub_set_recorder_sink(track->d_sub, sink);
    if (track->dec)
        track->dec->recorder_sink = sink;
    track->remux_sink = sink;
}

void close_recorder(struct MPContext *mpctx)
{
    if (!mpctx->recorder)
        return;

    for (int n = 0; n < mpctx->num_tracks; n++)
        set_track_recorder_sink(mpctx->tracks[n], NULL);

    mp_recorder_destroy(mpctx->recorder);
    mpctx->recorder = NULL;
}

// Like close_recorder(), but also unset the option. Intended for use on errors.
void close_recorder_and_error(struct MPContext *mpctx)
{
    close_recorder(mpctx);
    talloc_free(mpctx->opts->record_file);
    mpctx->opts->record_file = NULL;
    mp_notify_property(mpctx, "record-file");
    MP_ERR(mpctx, "Disabling stream recording.\n");
}

void open_recorder(struct MPContext *mpctx, bool on_init)
{
    if (!mpctx->playback_initialized)
        return;

    close_recorder(mpctx);

    char *target = mpctx->opts->record_file;
    if (!target || !target[0])
        return;

    struct sh_stream **streams = NULL;
    int num_streams = 0;

    for (int n = 0; n < mpctx->num_tracks; n++) {
        struct track *track = mpctx->tracks[n];
        if (track->stream && track->selected && (track->d_sub || track->dec))
            MP_TARRAY_APPEND(NULL, streams, num_streams, track->stream);
    }

    mpctx->recorder = mp_recorder_create(mpctx->global, mpctx->opts->record_file,
                                         streams, num_streams);

    if (!mpctx->recorder) {
        talloc_free(streams);
        close_recorder_and_error(mpctx);
        return;
    }

    if (!on_init)
        mp_recorder_mark_discontinuity(mpctx->recorder);

    int n_stream = 0;
    for (int n = 0; n < mpctx->num_tracks; n++) {
        struct track *track = mpctx->tracks[n];
        if (n_stream >= num_streams)
            break;
        // (We expect track->stream not to be reused on other tracks.)
        if (track->stream == streams[n_stream]) {
            set_track_recorder_sink(track,
                            mp_recorder_get_sink(mpctx->recorder, n_stream));
            n_stream++;
        }
    }

    talloc_free(streams);
}
<|MERGE_RESOLUTION|>--- conflicted
+++ resolved
@@ -1593,14 +1593,11 @@
 
     mpctx->playback_initialized = false;
 
-<<<<<<< HEAD
-=======
     uninit_demuxer(mpctx);
 
     // Possibly stop ongoing async commands.
     mp_abort_playback_async(mpctx);
 
->>>>>>> 559a400a
     m_config_restore_backups(mpctx->mconfig);
 
     TA_FREEP(&mpctx->filter_root);
