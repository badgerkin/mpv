--- conflicted
+++ resolved
@@ -713,13 +713,8 @@
     skip=(len+1)&(~1UL); // total bytes in this chunk
     stream_seek(demuxer->stream,8+demuxer->filepos+skip);
   }
-<<<<<<< HEAD
-  priv->idx_size=priv->idx_pos;
+  priv->idx_size=idx_pos;
   mp_tmsg(MSGT_HEADER,MSGL_INFO,"AVI: Generated index table for %d chunks!\n",priv->idx_size);
-=======
-  priv->idx_size=idx_pos;
-  mp_msg(MSGT_HEADER,MSGL_INFO,MSGTR_MPDEMUX_AVIHDR_IdxGeneratedForHowManyChunks,priv->idx_size);
->>>>>>> 8fcbe583
   if( mp_msg_test(MSGT_HEADER,MSGL_DBG2) ) print_index(priv->idx,priv->idx_size,MSGL_DBG2);
 
   /* Write generated index to a file */
